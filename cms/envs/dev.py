--- conflicted
+++ resolved
@@ -146,11 +146,7 @@
 
 # To see stacktraces for MongoDB queries, set this to True.
 # Stacktraces slow down page loads drastically (for pages with lots of queries).
-<<<<<<< HEAD
-DEBUG_TOOLBAR_MONGO_STACKTRACES = False
+DEBUG_TOOLBAR_MONGO_STACKTRACES = True
 
 # disable NPS survey in dev mode
-MITX_FEATURES['STUDIO_NPS_SURVEY'] = False
-=======
-DEBUG_TOOLBAR_MONGO_STACKTRACES = True
->>>>>>> 67fecd3e
+MITX_FEATURES['STUDIO_NPS_SURVEY'] = False