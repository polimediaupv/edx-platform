/*** Variables ***/

$comment-margin-left: 30px;
$discussion-title-size: 1.6em;
$comment-title-size: 1.0em;
$post-font-size: 0.9em;
$comment-info-size: 0.75em;
$comment-font-size: 0.8em;
$discussion-input-width: 100%;

$tag-background-color: #e7ecdd;
$tag-border-color: #babdb3;
$tag-text-color: #5b614f;



/*** Mixins ***/

@mixin discussion-font {
  font-family: inherit;
}

@mixin discussion-clickable {
  color: black;
  &:hover {
    text-decoration: none;
  }
}

@mixin standard-discussion-link {
  text-decoration: none;
  &:hover {
    color: #1C71DD;
    text-decoration: none;
  }
}



/*** Discussions ***/

.discussion {
<<<<<<< HEAD

  #open_close_accordion {
    display: none;
=======
  p {
    margin-bottom: 1em !important;
>>>>>>> 5c14a1ce
  }

  p + p, ul + p, ol + p {
    margin-top: 0;
  }



  /*** Sidebar ***/

  .sidebar-module {    
    @include clearfix;
    padding: 0 24px 24px 0;
    margin-bottom: 24px;    
    border-bottom: 1px solid #d3d3d3;
    font-size: 0.8em;

    header {
      margin-bottom: 14px;
      @include clearfix;
    }

    h4 {
      float: left;
      font-size: 1.1em;
      font-weight: bold;
    }

    .sidebar-new-post-button {
      @include button;
      display: block;
      box-sizing: border-box;
      width: 100%;
      margin: 20px 0;
      padding: 11px;
      font-size: 1.1em;
      text-align: center;

      &:hover {
        text-decoration: none;
      }
    }

    .sidebar-view-all {
      float: right;
      font-size: 0.9em;
      line-height: 1.6em;
      @include standard-discussion-link;
    }

    .discussion-sidebar-following-list {
      li {
        @include clearfix;
        margin-bottom: 8px;
      }

      a {        
        @include standard-discussion-link;
      }
    }

    .discussion-sidebar-tags-list li {
      @include clearfix;
    }

    .sidebar-tag-count {
      color: #9a9a9a;
      font-size: .85em;
      line-height: 3em;
    }

    .sidebar-following-name {
      float: left;
      width: 80%;
    }

    .sidebar-vote-count {
      float: right;
      width: 20%;
      text-align: right;
      color: #9a9a9a;
    }
  }

  .discussion-non-content {
    margin-left: flex-gutter();
  }
<<<<<<< HEAD
  
  //TITLE
  
=======

  

  /*** Post ***/

>>>>>>> 5c14a1ce
  .discussion-title {
    @include discussion-font;
    @include discussion-clickable;
    display: inline-block;
    font-size: $discussion-title-size;
    font-weight: bold;
    margin-bottom: flex-gutter(6);
  }

  .discussion-title-wrapper {
    .discussion-watch-discussion, .discussion-unwatch-discussion {
      @include discussion-font;
      display: none;
      font-size: $comment-info-size;
      margin-left: 5px;
    }
  }

<<<<<<< HEAD
  .blank {
    margin: 2%;
  }

  //SORTING
  
=======
  .discussion-right-wrapper {
    min-height: 40px;
    margin: 24px 0 24px 68px;
  }

  .admin-actions {
    float: right;
    margin: 0.4em 1em 0 2em;
    padding: 0;

    li {
      margin-bottom: 6px !important;
    }

    a {
      display: block;      
      height: 25px;
      padding-left: 25px;
      border-radius: 50%;
      background: url(../images/admin-actions-sprite.png) no-repeat;
      font-size: .8em;      
      line-height: 25px;
      color: #b8b8b8;
      @include transition(color, .1s);

      &:hover {
        text-decoration: none;
      }

      &.admin-endorse {
        background-position: 0 0;        

        &:hover {
          color: #63b141;
          background-position: 0 -75px;
        }
      }

      &.admin-edit {
        background-position: 0 -25px;

        &:hover {
          color: #009fe2;
          background-position: 0 -100px;
        }
      }

      &.admin-delete {
        background-position: 0 -50px;

        &:hover {
          color: #d45050;
           background-position: 0 -125px;
        }
      }
    }
  }

  .comments {
    .admin-actions {
      margin-top: 0;

      li {
        margin-bottom: 2px !important;
      }

      a {
        width: 20px;
        height: 20px;
        padding-left: 0;
        overflow: hidden;
        text-indent: -9999px;

        &.admin-endorse {
          background-position: 0 -150px;

          &:hover {
            background-position: 0 -225px;
          }
        }

        &.admin-edit {
          background-position: 0 -175px;

          &:hover {
            background-position: 0 -250px;
          }
        }

        &.admin-delete {
          background-position: 0 -200px;

          &:hover {
            background-position: 0 -275px;
          }
        }
      }
    }
  }




  /*** thread ***/
  
  .thread {
    //display: none;

    .thread-title {
      @include discussion-font;
      @include discussion-clickable;
      display: block;
      margin-bottom: 1em;
      font-size: $comment-title-size;
      font-weight: bold;
      line-height: 1.4em;
    }

    .thread-body, .content-body {
      @include discussion-font;
      font-size: $post-font-size;
      margin-bottom: 4px;
      margin-top: 3px;

      p {
        @include discussion-font;
      }
    }

    .thread-tags {
      display: inline-block;
    }

    .info {
      @include discussion-font;
      color: gray;
      font-size: $comment-info-size;
      font-style: italic;
      margin-top: 1em;

      a:hover {
        text-decoration: none;
        color: #1C71DD;
      }

      .comment-time {
        display: inline;
        float: right;
        margin-right: 1em;
      }

      .comment-count {        
        display: inline;
        margin-right: 20px;
      }

      .discussion-actions {        
        display: inline;
        margin: 0;
        padding: 0;

        li {
          display: inline;
          margin-right: 20px;
        }
      }

      .discussion-link {
        @include discussion-font;
        color: #1d9dd9;
        display: inline;

        &.discussion-unfollow-thread {
          color: #dea03e;
        }
      }
    }

    .discussion-content {
      border-top: lightgray 1px solid;
      overflow: hidden;
      // padding: 1.5% 0;

      .discussion-reply-new {
        @include discussion-font;
        margin-left: 68px;

        .reply-body {
          @include discussion-font;
          display: block;
          font-size: $post-font-size;
          margin-top: 10px;
          width: 95%;
        }
      }
    }

    .comment > .comments {
      margin-left: 68px;
    }

    //COMMENT STYLES
    .comments {
      overflow: hidden;

      .discussion-votes {
        margin-top: 8px;
      }

      .discussion-right-wrapper {
        margin: 10px 0 10px 68px;
      }

      .comment {
        .comment-body, .content-body {
          @include discussion-font;
          color: black;
          display: block;
          font-size: $comment-font-size;
          margin-top: 3px;
        }

        &.endorsed {
          > .discussion-content {
            background-color: #fcfcea;
          }
        }
      }
    }
  }




  /*** Sorting ***/

>>>>>>> 5c14a1ce
  .discussion-sort {
    float: right;
    font-size: 0.8em;
    margin-top: -36px;

    .discussion-label {
      display: block;
      float: left;
      padding: 0 14px;
      line-height: 34px;
    }

    .discussion-sort-link {
      display: block;
      float: left;
      padding: 0 14px;
      line-height: 34px;

      &:hover {
        color: #1C71DD;
        text-decoration: none;
      }
    }

    .discussion-sort-link.sorted {
      color: #000;
      border-bottom: 2px solid #000;
    }
  }

<<<<<<< HEAD
  //SEARCH
  
=======


  /*** Search ***/

>>>>>>> 5c14a1ce
  .search-wrapper-inline {
    display: inline-block;
    margin-bottom: 6%;
    margin-top: 3%;
    width: 80%;
  }

  .search-wrapper {
    height: 110px;
  }

  .discussion-search-form {
    display: inline-block;
    margin-bottom: 1%;
    width: flex-grid(12);

    .discussion-link {
      @include button(simple, #999);
      color: white;
      display: inline-block;
      font-size: inherit;
      font-weight: bold;
      margin-left: 1%;
      padding-top: 9px;
      text-decoration: none;
    }

    .discussion-search-text {
      @include discussion-font;
    }

    .search-input {
      float: left;
      font: inherit;
      font-style: normal;
      // width: 72%;
      width: flex-grid(8);
      margin-left: flex-grid(1);
    }
  }

  .search-within {
    display: block;
    margin-bottom: 3%;
  }

  .discussion-search-within-board {
    font: inherit;
    font-size: $post-font-size;
    font-style: normal;
  }

<<<<<<< HEAD
  //BASIC BUTTON STYLES
  
=======


  /*** buttons ***/

>>>>>>> 5c14a1ce
  .control-button {
    @include button;
    @include discussion-font;
    background-color: #959595;
    @include background-image(linear-gradient(top, #959595, #7B7B7B));
    border: 1px solid #6F6F6F;
    @include box-shadow(inset 0 1px 0 #A2A2A2, 0 0 3px #CCC);    
    color: white;
    display: inline-block;
    font-size: inherit;
    font-weight: bold;
    margin-bottom: 3%;
    padding-top: 9px;
    width: inherit;
    text-decoration: none;
    text-shadow: none;

    &:hover {
      background-color: #A2A2A2;
      @include background-image(linear-gradient(top, #A2A2A2, #7B7B7B));
      border: 1px solid #555;
      @include box-shadow(inset 0 1px 0 #BBB, 0 0 3px #CCC);
    }
  }

<<<<<<< HEAD
  //FOLLOW BUTTON
  
=======
>>>>>>> 5c14a1ce
  .follow-wrapper {
    display: inline;
  }

<<<<<<< HEAD
  //VOTES
  
=======


  /*** votes ***/

>>>>>>> 5c14a1ce
  .discussion-votes {
    float: left;
    width: 60px;
    margin-top: 18px;
    text-align: center;

    .discussion-vote {      
      display: block;      
      width: 50px;
      height: 17px;
      margin: auto;
      background: url(../images/vote-arrows.png) no-repeat;
      font-size: 15px;
      font-weight: bold;
      color: black;
      @include hide-text;
      @include transition(all, 0, easeOut);
    }

    .discussion-vote-up {
      margin-bottom: 5px;
      background-position: -50px -3px;      

      &:hover {
        background-position: -50px -5px;
        @include transition-duration(0.05s);
      }

      &.voted {
        background-position: 0 -3px;
        color: #1C71DD;
        @include transition-duration(0);
      }
    }

    .discussion-vote-down {
      margin-top: 7px;
      background-position: -50px -30px;

      &:hover {
        background-position: -50px -28px;
        @include transition-duration(0.05s);
      }

      &.voted {
        background-position: 0 -30px;
        color: #1C71DD;
        @include transition-duration(0);
      }
    }   

    .discussion-vote-count {
      @include discussion-font;
      font-size: $post-font-size;
    }

    .discussion-votes-point {
      font-size: 1.1em;
      font-weight: bold;
      color: #9a9a9a;
    }
  }
  
  

<<<<<<< HEAD
  //CREATE NEW AND EDIT POSTS
  
  .discussion-right-wrapper {
    min-height: 40px;
    // width: flex-grid(11);
    margin: 24px 0 24px 68px;
  }
=======
  /*** new post ***/  
>>>>>>> 5c14a1ce

  .new-post-form, .discussion-thread-edit {
    
    .title-input, .body-input {
      display: block !important;
      font: inherit;
      font-style: normal;
      width: $discussion-input-width !important;
    }

    .discussion-errors {
      color: #8F0E0E;
      display: block;
      margin-left: -5%;
    }

    .new-post-body {
      margin-top: flex-gutter();
    }

    .tagsinput {
      background: #FAFAFA;
      border: 1px solid #C8C8C8;
      -webkit-border-radius: 3px;
      -moz-border-radius: 3px;
      -ms-border-radius: 3px;
      -o-border-radius: 3px;
      border-radius: 3px;
      -webkit-box-shadow: 0 1px 0 0 rgba(255, 255, 255, 0.6), inset 0 0 3px 0 rgba(0, 0, 0, 0.1);
      -moz-box-shadow: 0 1px 0 0 rgba(255, 255, 255, 0.6), inset 0 0 3px 0 rgba(0, 0, 0, 0.1);
      box-shadow: 0 1px 0 0 rgba(255, 255, 255, 0.6), inset 0 0 3px 0 rgba(0, 0, 0, 0.1);
      -webkit-box-sizing: border-box;
      -moz-box-sizing: border-box;
      box-sizing: border-box;
      margin-top: flex-gutter();
      vertical-align: top;
      -webkit-font-smoothing: antialiased;
    }
  }

  .discussion-content-edit, .discussion-reply-new, .new-post-form {
    margin: 10px 0 10px 0;
    
    .discussion-errors {
      color: #8F0E0E;
      display: block;
      font: inherit;
      font-size: $post_font_size;
      list-style: none;
      margin-left: -3%;
      padding-left: 2em;
    }
    
    a:hover {
      color: #1C71DD;
      text-decoration: none;
    };

    &.collapsed {
      .wmd-button-row {
        height: 0;
      }

      .wmd-input {
        height: 100px;
        @include border-radius(3px);
      }

      .wmd-preview {
        height: 0;
        padding: 0;
        border-width: 0;
      }

      .post-options {
        height: 0;
      }

      .reply-post-control {
        height: 0;
      }
    }

    .new-post-control {
      margin-left: 80%;
      margin-top: 1%;
    }

    .edit-post-control {
      margin-left: 79%;
      margin-top: 1%;
    }

    .control-button {
      @include button;
      @include discussion-font;
      margin-right: 16px;
      padding-top: 9px;
      color: white;
      display: inline-block;
      font-size: inherit;
      font-weight: bold;
      text-decoration: none;
      width: inherit;
      
      &:hover {
        color: white;
      }
    }

    label {
      font-family: $sans-serif;
      font-size: .8em;
      font-style: normal;
      font-weight: 400;
    }
  }

  .new-post-form {
    margin: 10px 0 40px 0;
  }

  .discussion-reply-new {
    
    .discussion-auto-watch {
      margin-left: 2%;
    }
  }

  .thread-tag {
    background: $tag-background-color;
    border: 1px solid $tag-border-color;
    -moz-border-radius: 2px;
    -webkit-border-radius: 2px;
    color: $tag-text-color;
    float: left;
    font-size: 13px;
    margin: 5px 7px 5px 0;
    padding: 5px 7px;
    text-decoration: none;

    &:hover {
      border-color: #7b8761;
      color: #2f381c;
      text-decoration: none;
    }
  }

<<<<<<< HEAD
  //THREAD STYLES
  
  .thread {
    //display: none;
    
    .search-highlight {
      display: inline;
      font-weight: bold;
      background-color: lightyellow;
    }

    .thread-title {
      @include discussion-font;
      @include discussion-clickable;
      display: block;
      margin-bottom: $body-line-height;
      font-size: $comment_title_size;
      font-weight: bold;
      line-height: 1.4em;
    }

    .thread-body, .content-body {
      @include discussion-font;
      font-size: $post_font_size;
      margin-bottom: 4px;
      margin-top: 3px;

      p {
        @include discussion-font;
      }
    }

    .thread-tags {
      display: inline-block;
    }

    .info {
      @include discussion-font;
      color: gray;
      font-size: $comment_info_size;
      font-style: italic;
      margin-top: 2%;

      a:hover {
        text-decoration: none;
        color: #1C71DD;
      }

      .comment-time {
        display: inline;
        float: right;
      }

      .comment-count {
        display: inline;
        margin-right: 20px;
      }

      .discussion-actions {        
        display: inline;
        margin: 0;
        padding: 0;

        li {
          display: inline;
          margin-right: 20px;
        }
      }

      .discussion-link {
        @include discussion-font;
        color: #1d9dd9;
        display: inline;

        &.discussion-unfollow-thread {
          color: #dea03e;
        }
      }
    }

    .discussion-content {
      border-top: lightgray 1px solid;
      overflow: hidden;
      // padding: 1.5% 0;

      .discussion-reply-new {
        @include discussion-font;
        margin-left: 68px;

        .reply-body {
          @include discussion-font;
          display: block;
          font-size: $post_font_size;
          margin-top: 10px;
          width: 95%;
        }
      }
    }

    //COMMENT STYLES
    
    .comments {
      //display: none;
      // margin-left: $comment_margin_left;
      // margin-left: flex-grid(1);
      margin-left: 68px;
      overflow: hidden;

      .discussion-votes {
        margin-top: 8px;
      }
=======

>>>>>>> 5c14a1ce

  /*** pagination ***/

<<<<<<< HEAD
      .comment {
      
        .comment-body, .content-body {
          @include discussion-font;
          color: black;
          display: block;
          font-size: $comment_font_size;
          margin-top: 3px;
        }

        &.endorsed {
        
          > .discussion-content {
            background-color: #fcfcea;
          }
        }
      }
    }
  }

  //PAGES
  
=======
>>>>>>> 5c14a1ce
  .discussion-paginator {
    font-size: $post-font-size;
    margin-bottom: 10px;
    margin-top: 20px;
    text-align: center;

    div {
      display: inline-block;
      font-weight: bold;
      margin: 0 5px;

      a {
        background: #EEE;
        -webkit-border-radius: 3px;
        -moz-border-radius: 3px;
        -ms-border-radius: 3px;
        -o-border-radius: 3px;
        border-radius: 3px;
        color: black;
        font-weight: normal;
        padding: 4px 10px;
        text-decoration: none;

        &:hover {
          background: #DDD;
        }
      }
    }
  }

  &.inline-discussion {
    .new-post-form {
      margin: 24px 60px;

      .post-options {
        margin: 8px 0 16px 0;
        overflow: hidden;

        label {
          margin-right: 15px;
        }
      }

      .reply-post-control {
        overflow: hidden;
      }
    }
  }
}



/*** base editor styles ***/

.wmd-panel {
  width: 100%;
  min-width: 500px;
}

.wmd-button-bar  {
  width: 100%;
  background-color: Silver; 
}

.wmd-input {
  height: 150px;
  width: 100%;
  background-color: #e9e9e9;
  border: 1px solid #c8c8c8;
  font-family: Monaco, 'Lucida Console', monospace;
  font-style: normal;
  font-size: 0.8em;
  line-height: 1.6em;
  @include border-radius(3px 3px 0 0);

  &::-webkit-input-placeholder {
    color: #888;
  }
}

.wmd-preview {
  position: relative;
  font-family: $sans-serif;
  padding: 25px 20px 10px 20px;
  margin-bottom: 5px;
  box-sizing: border-box;
  border: 1px solid #c8c8c8;
  border-top-width: 0;
  @include border-radius(0 0 3px 3px);
  overflow: hidden;
  @include transition(all, .2s, easeOut);

  &:before {
    content: 'PREVIEW';
    position: absolute;
    top: 3px;
    left: 5px;
    font-size: 11px;
    color: #bbb;
  }

  p {
    font-family: $sans-serif;
  }
  background-color: #fafafa;
}

.wmd-button-row {
  position: relative; 
  margin-left: 5px;
  margin-right: 5px;
  margin-bottom: 5px;
  margin-top: 10px;
  padding: 0px;  
  height: 20px;
  overflow: hidden;
  @include transition(all, .2s, easeOut);
}

.wmd-spacer {
  width: 1px; 
  height: 20px; 
  margin-left: 14px;
  
  position: absolute;
  background-color: Silver;
  display: inline-block; 
  list-style: none;
}

.wmd-button {
  width: 20px;
  height: 20px;
  padding-left: 2px;
  padding-right: 3px;
  position: absolute;
  display: inline-block;
  list-style: none;
  cursor: pointer;
}

.wmd-button > span {
  background-image: url('/static/images/wmd-buttons.png');
  background-repeat: no-repeat;
  background-position: 0px 0px;
  width: 20px;
  height: 20px;
  display: inline-block;
}

.wmd-spacer1 {
  left: 50px;
}
.wmd-spacer2 {
  left: 175px;
}

.wmd-spacer3 {
  left: 300px;
}

.wmd-prompt-background {
  background-color: Black;
}

.wmd-prompt-dialog {
  border: 1px solid #999999;
  background-color: #F5F5F5;
}

.wmd-prompt-dialog > div {
  font-size: 0.8em;
  font-family: arial, helvetica, sans-serif;
}


.wmd-prompt-dialog > form > input[type="text"] {
  border: 1px solid #999999;
  color: black;
}

.wmd-prompt-dialog > form > input[type="button"] {
  border: 1px solid #888888;
  font-family: trebuchet MS, helvetica, sans-serif;
  font-size: 0.8em;
  font-weight: bold;
}<|MERGE_RESOLUTION|>--- conflicted
+++ resolved
@@ -40,14 +40,9 @@
 /*** Discussions ***/
 
 .discussion {
-<<<<<<< HEAD
 
   #open_close_accordion {
     display: none;
-=======
-  p {
-    margin-bottom: 1em !important;
->>>>>>> 5c14a1ce
   }
 
   p + p, ul + p, ol + p {
@@ -135,17 +130,9 @@
   .discussion-non-content {
     margin-left: flex-gutter();
   }
-<<<<<<< HEAD
-  
-  //TITLE
-  
-=======
-
-  
 
   /*** Post ***/
 
->>>>>>> 5c14a1ce
   .discussion-title {
     @include discussion-font;
     @include discussion-clickable;
@@ -164,14 +151,6 @@
     }
   }
 
-<<<<<<< HEAD
-  .blank {
-    margin: 2%;
-  }
-
-  //SORTING
-  
-=======
   .discussion-right-wrapper {
     min-height: 40px;
     margin: 24px 0 24px 68px;
@@ -408,7 +387,6 @@
 
   /*** Sorting ***/
 
->>>>>>> 5c14a1ce
   .discussion-sort {
     float: right;
     font-size: 0.8em;
@@ -439,15 +417,8 @@
     }
   }
 
-<<<<<<< HEAD
-  //SEARCH
-  
-=======
-
-
   /*** Search ***/
 
->>>>>>> 5c14a1ce
   .search-wrapper-inline {
     display: inline-block;
     margin-bottom: 6%;
@@ -500,15 +471,8 @@
     font-style: normal;
   }
 
-<<<<<<< HEAD
-  //BASIC BUTTON STYLES
-  
-=======
-
-
   /*** buttons ***/
 
->>>>>>> 5c14a1ce
   .control-button {
     @include button;
     @include discussion-font;
@@ -534,24 +498,12 @@
     }
   }
 
-<<<<<<< HEAD
-  //FOLLOW BUTTON
-  
-=======
->>>>>>> 5c14a1ce
   .follow-wrapper {
     display: inline;
   }
 
-<<<<<<< HEAD
-  //VOTES
-  
-=======
-
-
   /*** votes ***/
 
->>>>>>> 5c14a1ce
   .discussion-votes {
     float: left;
     width: 60px;
@@ -616,19 +568,8 @@
   }
   
   
-
-<<<<<<< HEAD
-  //CREATE NEW AND EDIT POSTS
+  /*** new post ***/
   
-  .discussion-right-wrapper {
-    min-height: 40px;
-    // width: flex-grid(11);
-    margin: 24px 0 24px 68px;
-  }
-=======
-  /*** new post ***/  
->>>>>>> 5c14a1ce
-
   .new-post-form, .discussion-thread-edit {
     
     .title-input, .body-input {
@@ -776,149 +717,8 @@
     }
   }
 
-<<<<<<< HEAD
-  //THREAD STYLES
-  
-  .thread {
-    //display: none;
-    
-    .search-highlight {
-      display: inline;
-      font-weight: bold;
-      background-color: lightyellow;
-    }
-
-    .thread-title {
-      @include discussion-font;
-      @include discussion-clickable;
-      display: block;
-      margin-bottom: $body-line-height;
-      font-size: $comment_title_size;
-      font-weight: bold;
-      line-height: 1.4em;
-    }
-
-    .thread-body, .content-body {
-      @include discussion-font;
-      font-size: $post_font_size;
-      margin-bottom: 4px;
-      margin-top: 3px;
-
-      p {
-        @include discussion-font;
-      }
-    }
-
-    .thread-tags {
-      display: inline-block;
-    }
-
-    .info {
-      @include discussion-font;
-      color: gray;
-      font-size: $comment_info_size;
-      font-style: italic;
-      margin-top: 2%;
-
-      a:hover {
-        text-decoration: none;
-        color: #1C71DD;
-      }
-
-      .comment-time {
-        display: inline;
-        float: right;
-      }
-
-      .comment-count {
-        display: inline;
-        margin-right: 20px;
-      }
-
-      .discussion-actions {        
-        display: inline;
-        margin: 0;
-        padding: 0;
-
-        li {
-          display: inline;
-          margin-right: 20px;
-        }
-      }
-
-      .discussion-link {
-        @include discussion-font;
-        color: #1d9dd9;
-        display: inline;
-
-        &.discussion-unfollow-thread {
-          color: #dea03e;
-        }
-      }
-    }
-
-    .discussion-content {
-      border-top: lightgray 1px solid;
-      overflow: hidden;
-      // padding: 1.5% 0;
-
-      .discussion-reply-new {
-        @include discussion-font;
-        margin-left: 68px;
-
-        .reply-body {
-          @include discussion-font;
-          display: block;
-          font-size: $post_font_size;
-          margin-top: 10px;
-          width: 95%;
-        }
-      }
-    }
-
-    //COMMENT STYLES
-    
-    .comments {
-      //display: none;
-      // margin-left: $comment_margin_left;
-      // margin-left: flex-grid(1);
-      margin-left: 68px;
-      overflow: hidden;
-
-      .discussion-votes {
-        margin-top: 8px;
-      }
-=======
-
->>>>>>> 5c14a1ce
-
   /*** pagination ***/
 
-<<<<<<< HEAD
-      .comment {
-      
-        .comment-body, .content-body {
-          @include discussion-font;
-          color: black;
-          display: block;
-          font-size: $comment_font_size;
-          margin-top: 3px;
-        }
-
-        &.endorsed {
-        
-          > .discussion-content {
-            background-color: #fcfcea;
-          }
-        }
-      }
-    }
-  }
-
-  //PAGES
-  
-=======
->>>>>>> 5c14a1ce
   .discussion-paginator {
     font-size: $post-font-size;
     margin-bottom: 10px;
