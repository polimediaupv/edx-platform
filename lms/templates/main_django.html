--- conflicted
+++ resolved
@@ -34,23 +34,15 @@
 
 <body class="{% block bodyclass %}{% endblock %} lang_{{LANGUAGE_CODE}}">
   <a class="nav-skip" href="{% block nav_skip %}#content{% endblock %}">{% trans "Skip to this view's content" %}</a>
-<<<<<<< HEAD
-  {% if FEATURES.USE_CUSTOM_THEME %}
-    {% include "theme-header.html" %}
-  {% elif ENABLE_NEW_EDX_HEADER %}
-    {% include "navigation.html" %}
-  {% else %}
-    {% include "original_navigation.html" %}
-  {% endif %}
-=======
   {% with course=request.course %}
-    {% if IS_EDX_DOMAIN %}
+    {% if FEATURES.USE_CUSTOM_THEME %}
+      {% include "theme-header.html" %}
+    {% elif IS_EDX_DOMAIN %}
       {% include "navigation-edx.html" %}
     {% else %}
       {% include "navigation.html" %}
     {% endif %}
   {% endwith %}
->>>>>>> f30ad29b
   <div class="content-wrapper" id="content">
     {% block body %}{% endblock %}
     {% block bodyextra %}{% endblock %}
