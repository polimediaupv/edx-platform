--- conflicted
+++ resolved
@@ -2,21 +2,9 @@
 {% load compressed %}{% load sekizai_tags i18n microsite %}{% load url from future %}{% load staticfiles %}
 <html lang="{{LANGUAGE_CODE}}">
 <head>
-<<<<<<< HEAD
-  {% block title %}
-    {% if THEME_NAME == "stanford" %}
-      <title>Home | class.stanford.edu</title>
-    {% else %}
-      <title>edX</title>
-    {% endif %}
-  {% endblock %}
-  
-  <link rel="icon" type="image/x-icon" href="{% static FAVICON_PATH %}" />
-=======
   {% block title %}<title>{% platform_name %}</title>{% endblock %}
 
   <link rel="icon" type="image/x-icon" href="{% static "images/favicon.ico" %}" />
->>>>>>> 10364887
 
   {% compressed_css 'style-vendor' %}
   {% compressed_css 'style-app' %}
