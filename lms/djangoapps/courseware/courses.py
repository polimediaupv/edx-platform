from collections import defaultdict
from fs.errors import ResourceNotFoundError
import logging
import inspect

from path import path
from django.http import Http404
from django.conf import settings

from edxmako.shortcuts import render_to_string
from xmodule.modulestore import ModuleStoreEnum
from opaque_keys.edx.keys import CourseKey
from xmodule.modulestore.django import modulestore
from xmodule.contentstore.content import StaticContent
from xmodule.modulestore.exceptions import ItemNotFoundError
from static_replace import replace_static_urls
from xmodule.modulestore import ModuleStoreEnum
from xmodule.x_module import STUDENT_VIEW
from microsite_configuration import microsite

from courseware.access import has_access
from courseware.model_data import FieldDataCache
from courseware.module_render import get_module
from student.models import CourseEnrollment
import branding

# Libraries used for the updates filtered by date and locale date feature. 
from xml.dom import minidom
import lxml
from lxml import etree
from dateutil import parser
from django.utils import timezone
import datetime
from django.utils.translation import ugettext as _, get_language
import locale
from openedx.core.djangoapps.user_api.models import UserPreference
from lang_pref import LANGUAGE_KEY
from django.utils.dateformat import format
from django.utils import formats

log = logging.getLogger(__name__)


def get_request_for_thread():
    """Walk up the stack, return the nearest first argument named "request"."""
    frame = None
    try:
        for f in inspect.stack()[1:]:
            frame = f[0]
            code = frame.f_code
            if code.co_varnames[:1] == ("request",):
                return frame.f_locals["request"]
            elif code.co_varnames[:2] == ("self", "request",):
                return frame.f_locals["request"]
    finally:
        del frame


def get_course(course_id, depth=0):
    """
    Given a course id, return the corresponding course descriptor.

    If the course does not exist, raises a ValueError.  This is appropriate
    for internal use.

    depth: The number of levels of children for the modulestore to cache.
    None means infinite depth.  Default is to fetch no children.
    """
    course = modulestore().get_course(course_id, depth=depth)
    if course is None:
        raise ValueError(u"Course not found: {0}".format(course_id))
    return course


# TODO please rename this function to get_course_by_key at next opportunity!
def get_course_by_id(course_key, depth=0):
    """
    Given a course id, return the corresponding course descriptor.

    If such a course does not exist, raises a 404.

    depth: The number of levels of children for the modulestore to cache. None means infinite depth
    """
    with modulestore().bulk_operations(course_key):
        course = modulestore().get_course(course_key, depth=depth)
    if course:
        return course
    else:
        raise Http404("Course not found.")


class UserNotEnrolled(Http404):
    def __init__(self, course_key):
        super(UserNotEnrolled, self).__init__()
        self.course_key = course_key


def get_course_with_access(user, action, course_key, depth=0, check_if_enrolled=False):
    """
    Given a course_key, look up the corresponding course descriptor,
    check that the user has the access to perform the specified action
    on the course, and return the descriptor.

    Raises a 404 if the course_key is invalid, or the user doesn't have access.

    depth: The number of levels of children for the modulestore to cache. None means infinite depth
    """
    assert isinstance(course_key, CourseKey)
    course = get_course_by_id(course_key, depth=depth)

    if not has_access(user, action, course, course_key):
        if check_if_enrolled and not CourseEnrollment.is_enrolled(user, course_key):
            # If user is not enrolled, raise UserNotEnrolled exception that will
            # be caught by middleware
            raise UserNotEnrolled(course_key)

        # Deliberately return a non-specific error message to avoid
        # leaking info about access control settings
        raise Http404("Course not found.")

    return course


def get_opt_course_with_access(user, action, course_key):
    """
    Same as get_course_with_access, except that if course_key is None,
    return None without performing any access checks.
    """
    if course_key is None:
        return None
    return get_course_with_access(user, action, course_key)


def course_image_url(course):
    """Try to look up the image url for the course.  If it's not found,
    log an error and return the dead link"""
    if course.static_asset_path or modulestore().get_modulestore_type(course.id) == ModuleStoreEnum.Type.xml:
        # If we are a static course with the course_image attribute
        # set different than the default, return that path so that
        # courses can use custom course image paths, otherwise just
        # return the default static path.
        url = '/static/' + (course.static_asset_path or getattr(course, 'data_dir', ''))
        if hasattr(course, 'course_image') and course.course_image != course.fields['course_image'].default:
            url += '/' + course.course_image
        else:
            url += '/images/course_image.jpg'
    else:
        loc = StaticContent.compute_location(course.id, course.course_image)
        url = StaticContent.serialize_asset_key_with_slash(loc)
    return url


def find_file(filesystem, dirs, filename):
    """
    Looks for a filename in a list of dirs on a filesystem, in the specified order.

    filesystem: an OSFS filesystem
    dirs: a list of path objects
    filename: a string

    Returns d / filename if found in dir d, else raises ResourceNotFoundError.
    """
    for directory in dirs:
        filepath = path(directory) / filename
        if filesystem.exists(filepath):
            return filepath
    raise ResourceNotFoundError(u"Could not find {0}".format(filename))


def get_course_about_section(course, section_key):
    """
    This returns the snippet of html to be rendered on the course about page,
    given the key for the section.

    Valid keys:
    - overview
    - title
    - university
    - number
    - short_description
    - description
    - key_dates (includes start, end, exams, etc)
    - video
    - course_staff_short
    - course_staff_extended
    - requirements
    - syllabus
    - textbook
    - faq
    - more_info
    - ocw_links
    """

    # Many of these are stored as html files instead of some semantic
    # markup. This can change without effecting this interface when we find a
    # good format for defining so many snippets of text/html.

    # TODO: Remove number, instructors from this list
    if section_key in ['short_description', 'description', 'key_dates', 'video',
                       'course_staff_short', 'course_staff_extended',
                       'requirements', 'syllabus', 'textbook', 'faq', 'more_info',
                       'number', 'instructors', 'overview',
                       'effort', 'end_date', 'prerequisites', 'ocw_links']:

        try:

            request = get_request_for_thread()

            loc = course.location.replace(category='about', name=section_key)

            # Use an empty cache
            field_data_cache = FieldDataCache([], course.id, request.user)
            about_module = get_module(
                request.user,
                request,
                loc,
                field_data_cache,
                log_if_not_found=False,
                wrap_xmodule_display=False,
                static_asset_path=course.static_asset_path
            )

            html = ''

            if about_module is not None:
                try:
                    html = about_module.render(STUDENT_VIEW).content
                except Exception:  # pylint: disable=broad-except
                    html = render_to_string('courseware/error-message.html', None)
                    log.exception(
                        u"Error rendering course={course}, section_key={section_key}".format(
                            course=course, section_key=section_key
                        ))
            return html

        except ItemNotFoundError:
            log.warning(
                u"Missing about section {key} in course {url}".format(key=section_key, url=course.location.to_deprecated_string())
            )
            return None
    elif section_key == "title":
        return course.display_name_with_default
    elif section_key == "university":
        return course.display_org_with_default
    elif section_key == "number":
        return course.display_number_with_default

    raise KeyError("Invalid about key " + str(section_key))


def get_course_info_section_module(request, course, section_key):
    """
    This returns the course info module for a given section_key.

    Valid keys:
    - handouts
    - guest_handouts
    - updates
    - guest_updates
    """
    usage_key = course.id.make_usage_key('course_info', section_key)

    # Use an empty cache
    field_data_cache = FieldDataCache([], course.id, request.user)

    return get_module(
        request.user,
        request,
        usage_key,
        field_data_cache,
        log_if_not_found=False,
        wrap_xmodule_display=False,
        static_asset_path=course.static_asset_path
    )


def get_course_info_section(request, course, section_key):
    """
    This returns the snippet of html to be rendered on the course info page,
    given the key for the section.

    Valid keys:
    - handouts
    - guest_handouts
    - updates
    - guest_updates
    """
    info_module = get_course_info_section_module(request, course, section_key)

<<<<<<< HEAD
    lang_to_locale_dict={'es-es':'es_ES.utf8', 'en':'en_US.utf8', 'ca@valencia':'ca_ES.utf8@valencia'}


    cur_lang_code = UserPreference.get_preference(request.user, LANGUAGE_KEY) #User preferred language
    if cur_lang_code is None:
        cur_lang_code = 'es-es'

    cur_lang_code_mod = lang_to_locale_dict[cur_lang_code] # We obtain the locale
=======
    cur_lang_code = UserPreference.get_preference(request.user, LANGUAGE_KEY) #User preferred language
    if cur_lang_code is None:
       cur_lang_code = settings.LANGUAGE_CODE
    #print cur_lang_code

>>>>>>> 392f2c28

    #correct_format = formats.get_format("SHORT_DATE_FORMAT", cur_lang_code)
    #print correct_format

    html = ''
    if info_module is not None:
        try:
           # html = info_module.render(STUDENT_VIEW).content

            html_pre = info_module.render(STUDENT_VIEW).content
            root = lxml.html.fromstring(html_pre)
            for article in root.findall('article'):
                article_date = article.find('h2').text
                # Updates later than now  are not shown.
                try:
                    if parser.parse(article_date) > datetime.datetime.now():
                        root.remove(article)
                except ValueError:
                    pass
            # Updates are shown with user locale format. Updates without date are not affected.
            for article in root.findall('article'):
                for heading in article.iter('h2'):
                    try:
                        heading.text = formats.date_format(parser.parse(heading.text))#"SHORT_DATE_FORMAT") 
                    except ValueError:
                        heading.text = heading.text


            #Finally, the html is created.

            html = lxml.html.tostring(root)


        except Exception:  # pylint: disable=broad-except
            html = render_to_string('courseware/error-message.html', None)
            log.exception(
                u"Error rendering course={course}, section_key={section_key}".format(
                    course=course, section_key=section_key
                ))

    return html


# TODO: Fix this such that these are pulled in as extra course-specific tabs.
#       arjun will address this by the end of October if no one does so prior to
#       then.
def get_course_syllabus_section(course, section_key):
    """
    This returns the snippet of html to be rendered on the syllabus page,
    given the key for the section.

    Valid keys:
    - syllabus
    - guest_syllabus
    """

    # Many of these are stored as html files instead of some semantic
    # markup. This can change without effecting this interface when we find a
    # good format for defining so many snippets of text/html.

    if section_key in ['syllabus', 'guest_syllabus']:
        try:
            filesys = course.system.resources_fs
            # first look for a run-specific version
            dirs = [path("syllabus") / course.url_name, path("syllabus")]
            filepath = find_file(filesys, dirs, section_key + ".html")
            with filesys.open(filepath) as html_file:
                return replace_static_urls(
                    html_file.read().decode('utf-8'),
                    getattr(course, 'data_dir', None),
                    course_id=course.id,
                    static_asset_path=course.static_asset_path,
                )
        except ResourceNotFoundError:
            log.exception(
                u"Missing syllabus section {key} in course {url}".format(key=section_key, url=course.location.to_deprecated_string())
            )
            return "! Syllabus missing !"

    raise KeyError("Invalid about key " + str(section_key))


def get_courses_by_university(user, domain=None):
    '''
    Returns dict of lists of courses available, keyed by course.org (ie university).
    Courses are sorted by course.number.
    '''
    # TODO: Clean up how 'error' is done.
    # filter out any courses that errored.
    visible_courses = get_courses(user, domain)

    universities = defaultdict(list)
    for course in visible_courses:
        universities[course.org].append(course)

    return universities


def get_courses(user, domain=None):
    '''
    Returns a list of courses available, sorted by course.number
    '''
    courses = branding.get_visible_courses()

    permission_name = microsite.get_value(
        'COURSE_CATALOG_VISIBILITY_PERMISSION',
        settings.COURSE_CATALOG_VISIBILITY_PERMISSION
    )

    courses = [c for c in courses if has_access(user, permission_name, c)]

    courses = sorted(courses, key=lambda course: course.number)

    return courses


def sort_by_announcement(courses):
    """
    Sorts a list of courses by their announcement date. If the date is
    not available, sort them by their start date.
    """

    # Sort courses by how far are they from they start day
    key = lambda course: course.sorting_score
    courses = sorted(courses, key=key)

    return courses


def sort_by_start_date(courses):
    """
    Returns a list of courses sorted by their start date, latest first.
    """
    courses = sorted(courses, key=lambda course: (course.start is None, course.start), reverse=False)

    return courses


def get_cms_course_link(course, page='course'):
    """
    Returns a link to course_index for editing the course in cms,
    assuming that the course is actually cms-backed.
    """
    # This is fragile, but unfortunately the problem is that within the LMS we
    # can't use the reverse calls from the CMS
    return u"//{}/{}/{}".format(settings.CMS_BASE, page, unicode(course.id))


def get_cms_block_link(block, page):
    """
    Returns a link to block_index for editing the course in cms,
    assuming that the block is actually cms-backed.
    """
    # This is fragile, but unfortunately the problem is that within the LMS we
    # can't use the reverse calls from the CMS
    return u"//{}/{}/{}".format(settings.CMS_BASE, page, block.location)


def get_studio_url(course, page):
    """
    Get the Studio URL of the page that is passed in.

    Args:
        course (CourseDescriptor)
    """
    is_studio_course = course.course_edit_method == "Studio"
    is_mongo_course = modulestore().get_modulestore_type(course.id) != ModuleStoreEnum.Type.xml
    studio_link = None
    if is_studio_course and is_mongo_course:
        studio_link = get_cms_course_link(course, page)
    return studio_link<|MERGE_RESOLUTION|>--- conflicted
+++ resolved
@@ -287,22 +287,11 @@
     """
     info_module = get_course_info_section_module(request, course, section_key)
 
-<<<<<<< HEAD
-    lang_to_locale_dict={'es-es':'es_ES.utf8', 'en':'en_US.utf8', 'ca@valencia':'ca_ES.utf8@valencia'}
-
-
-    cur_lang_code = UserPreference.get_preference(request.user, LANGUAGE_KEY) #User preferred language
-    if cur_lang_code is None:
-        cur_lang_code = 'es-es'
-
-    cur_lang_code_mod = lang_to_locale_dict[cur_lang_code] # We obtain the locale
-=======
     cur_lang_code = UserPreference.get_preference(request.user, LANGUAGE_KEY) #User preferred language
     if cur_lang_code is None:
        cur_lang_code = settings.LANGUAGE_CODE
     #print cur_lang_code
 
->>>>>>> 392f2c28
 
     #correct_format = formats.get_format("SHORT_DATE_FORMAT", cur_lang_code)
     #print correct_format
