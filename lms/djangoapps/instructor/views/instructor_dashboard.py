"""
Instructor Dashboard Views
"""

from django.utils.translation import ugettext as _
from django_future.csrf import ensure_csrf_cookie
from django.views.decorators.cache import cache_control
from edxmako.shortcuts import render_to_response
from django.contrib.auth.models import User
from django.core.urlresolvers import reverse
from django.utils.html import escape
from django.http import Http404
from django.conf import settings

from lms.lib.xblock.runtime import quote_slashes
from xmodule_modifiers import wrap_xblock
from xmodule.html_module import HtmlDescriptor
from xmodule.modulestore import XML_MODULESTORE_TYPE
from xmodule.modulestore.django import modulestore
from xblock.field_data import DictFieldData
from xblock.fields import ScopeIds
from courseware.access import has_access
from courseware.courses import get_course_by_id, get_cms_course_link, get_course_with_access
from django_comment_client.utils import has_forum_access
from django_comment_common.models import FORUM_ROLE_ADMINISTRATOR
from instructor.offline_gradecalc import student_grades
from student.models import CourseEnrollment
from bulk_email.models import CourseAuthorization
from class_dashboard.dashboard_data import get_section_display_name, get_array_section_has_problem

from .tools import get_units_with_due_date, title_or_url, bulk_email_is_enabled_for_course
from xmodule.modulestore.locations import SlashSeparatedCourseKey


@ensure_csrf_cookie
@cache_control(no_cache=True, no_store=True, must_revalidate=True)
def instructor_dashboard_2(request, course_id):
    """ Display the instructor dashboard for a course. """
    course_key = SlashSeparatedCourseKey.from_deprecated_string(course_id)
    course = get_course_by_id(course_key, depth=None)
    is_studio_course = (modulestore().get_modulestore_type(course_key) != XML_MODULESTORE_TYPE)

    access = {
        'admin': request.user.is_staff,
        'instructor': has_access(request.user, 'instructor', course),
        'staff': has_access(request.user, 'staff', course),
        'forum_admin': has_forum_access(
            request.user, course_key, FORUM_ROLE_ADMINISTRATOR
        ),
    }

    if not access['staff']:
        raise Http404()

    sections = [
        _section_course_info(course_key, access),
        _section_membership(course_key, access),
        _section_student_admin(course_key, access),
        _section_data_download(course_key, access),
        _section_analytics(course_key, access),
    ]

    if (settings.FEATURES.get('INDIVIDUAL_DUE_DATES') and access['instructor']):
        sections.insert(3, _section_extensions(course))

    # Gate access to course email by feature flag & by course-specific authorization
    if bulk_email_is_enabled_for_course(course_key):
        sections.append(_section_send_email(course_key, access, course))

    # Gate access to Metrics tab by featue flag and staff authorization
    if settings.FEATURES['CLASS_DASHBOARD'] and access['staff']:
        sections.append(_section_metrics(course_key, access))

    studio_url = None
    if is_studio_course:
        studio_url = get_cms_course_link(course)

    enrollment_count = sections[0]['enrollment_count']
    disable_buttons = False
    max_enrollment_for_buttons = settings.FEATURES.get("MAX_ENROLLMENT_INSTR_BUTTONS")
    if max_enrollment_for_buttons is not None:
        disable_buttons = enrollment_count > max_enrollment_for_buttons

    context = {
        'course': course,
        'old_dashboard_url': reverse('instructor_dashboard_legacy', kwargs={'course_id': course_key.to_deprecated_string()}),
        'studio_url': studio_url,
        'sections': sections,
        'disable_buttons': disable_buttons,
    }

    return render_to_response('instructor/instructor_dashboard_2/instructor_dashboard_2.html', context)


"""
Section functions starting with _section return a dictionary of section data.

The dictionary must include at least {
    'section_key': 'circus_expo'
    'section_display_name': 'Circus Expo'
}

section_key will be used as a css attribute, javascript tie-in, and template import filename.
section_display_name will be used to generate link titles in the nav bar.
"""  # pylint: disable=W0105


def _section_course_info(course_key, access):
    """ Provide data for the corresponding dashboard section """
    course = get_course_by_id(course_key, depth=None)

    section_data = {
        'section_key': 'course_info',
        'section_display_name': _('Course Info'),
        'access': access,
        'course_id': course_key,
        'course_display_name': course.display_name,
        'enrollment_count': CourseEnrollment.num_enrolled_in(course_key),
        'has_started': course.has_started(),
        'has_ended': course.has_ended(),
        'list_instructor_tasks_url': reverse('list_instructor_tasks', kwargs={'course_id': course_key.to_deprecated_string()}),
    }

    try:
        advance = lambda memo, (letter, score): "{}: {}, ".format(letter, score) + memo
        section_data['grade_cutoffs'] = reduce(advance, course.grade_cutoffs.items(), "")[:-2]
    except Exception:
        section_data['grade_cutoffs'] = "Not Available"
    # section_data['offline_grades'] = offline_grades_available(course_key)

    try:
        section_data['course_errors'] = [(escape(a), '') for (a, _unused) in modulestore().get_course_errors(course.id)]
    except Exception:
        section_data['course_errors'] = [('Error fetching errors', '')]

    return section_data


def _section_membership(course_key, access):
    """ Provide data for the corresponding dashboard section """
    section_data = {
        'section_key': 'membership',
        'section_display_name': _('Membership'),
        'access': access,
        'enroll_button_url': reverse('students_update_enrollment', kwargs={'course_id': course_key.to_deprecated_string()}),
        'unenroll_button_url': reverse('students_update_enrollment', kwargs={'course_id': course_key.to_deprecated_string()}),
        'modify_beta_testers_button_url': reverse('bulk_beta_modify_access', kwargs={'course_id': course_key.to_deprecated_string()}),
        'list_course_role_members_url': reverse('list_course_role_members', kwargs={'course_id': course_key.to_deprecated_string()}),
        'modify_access_url': reverse('modify_access', kwargs={'course_id': course_key.to_deprecated_string()}),
        'list_forum_members_url': reverse('list_forum_members', kwargs={'course_id': course_key.to_deprecated_string()}),
        'update_forum_role_membership_url': reverse('update_forum_role_membership', kwargs={'course_id': course_key.to_deprecated_string()}),
    }
    return section_data


def _section_student_admin(course_key, access):
    """ Provide data for the corresponding dashboard section """
    is_small_course = False
    enrollment_count = CourseEnrollment.num_enrolled_in(course_key)
    max_enrollment_for_buttons = settings.FEATURES.get("MAX_ENROLLMENT_INSTR_BUTTONS")
    if max_enrollment_for_buttons is not None:
        is_small_course = enrollment_count <= max_enrollment_for_buttons

    section_data = {
        'section_key': 'student_admin',
        'section_display_name': _('Student Admin'),
        'access': access,
        'is_small_course': is_small_course,
        'get_student_progress_url_url': reverse('get_student_progress_url', kwargs={'course_id': course_key.to_deprecated_string()}),
        'enrollment_url': reverse('students_update_enrollment', kwargs={'course_id': course_key.to_deprecated_string()}),
        'reset_student_attempts_url': reverse('reset_student_attempts', kwargs={'course_id': course_key.to_deprecated_string()}),
        'rescore_problem_url': reverse('rescore_problem', kwargs={'course_id': course_key.to_deprecated_string()}),
        'list_instructor_tasks_url': reverse('list_instructor_tasks', kwargs={'course_id': course_key.to_deprecated_string()}),
        'spoc_gradebook_url': reverse('spoc_gradebook', kwargs={'course_id': course_key.to_deprecated_string()}),
    }
    return section_data


def _section_extensions(course):
    """ Provide data for the corresponding dashboard section """
    section_data = {
        'section_key': 'extensions',
        'section_display_name': _('Extensions'),
        'units_with_due_dates': [(title_or_url(unit), unit.location.to_deprecated_string())
                                 for unit in get_units_with_due_date(course)],
        'change_due_date_url': reverse('change_due_date', kwargs={'course_id': course.id.to_deprecated_string()}),
        'reset_due_date_url': reverse('reset_due_date', kwargs={'course_id': course.id.to_deprecated_string()}),
        'show_unit_extensions_url': reverse('show_unit_extensions', kwargs={'course_id': course.id.to_deprecated_string()}),
        'show_student_extensions_url': reverse('show_student_extensions', kwargs={'course_id': course.id.to_deprecated_string()}),
    }
    return section_data


def _section_data_download(course_key, access):
    """ Provide data for the corresponding dashboard section """
    section_data = {
        'section_key': 'data_download',
        'section_display_name': _('Data Download'),
        'access': access,
        'get_grading_config_url': reverse('get_grading_config', kwargs={'course_id': course_key.to_deprecated_string()}),
        'get_students_features_url': reverse('get_students_features', kwargs={'course_id': course_key.to_deprecated_string()}),
        'get_anon_ids_url': reverse('get_anon_ids', kwargs={'course_id': course_key.to_deprecated_string()}),
        'list_instructor_tasks_url': reverse('list_instructor_tasks', kwargs={'course_id': course_key.to_deprecated_string()}),
        'list_report_downloads_url': reverse('list_report_downloads', kwargs={'course_id': course_key.to_deprecated_string()}),
        'calculate_grades_csv_url': reverse('calculate_grades_csv', kwargs={'course_id': course_key.to_deprecated_string()}),
    }
    return section_data


def _section_send_email(course_key, access, course):
    """ Provide data for the corresponding bulk email section """
    html_module = HtmlDescriptor(
        course.system,
        DictFieldData({'data': ''}),
        ScopeIds(None, None, None, course_key.make_usage_key('html', 'fake'))
    )
    fragment = course.system.render(html_module, 'studio_view')
    fragment = wrap_xblock(
        'LmsRuntime', html_module, 'studio_view', fragment, None,
        extra_data={"course-id": course_key.to_deprecated_string()},
        usage_id_serializer=lambda usage_id: quote_slashes(usage_id.to_deprecated_string())
    )
    email_editor = fragment.content
    section_data = {
        'section_key': 'send_email',
        'section_display_name': _('Email'),
        'access': access,
        'send_email': reverse('send_email', kwargs={'course_id': course_key.to_deprecated_string()}),
        'editor': email_editor,
        'list_instructor_tasks_url': reverse(
            'list_instructor_tasks', kwargs={'course_id': course_key.to_deprecated_string()}
        ),
        'email_background_tasks_url': reverse(
            'list_background_email_tasks', kwargs={'course_id': course_key.to_deprecated_string()}
        ),
    }
    return section_data


def _section_analytics(course_key, access):
    """ Provide data for the corresponding dashboard section """
    section_data = {
        'section_key': 'analytics',
        'section_display_name': _('Analytics'),
        'access': access,
        'get_distribution_url': reverse('get_distribution', kwargs={'course_id': course_key.to_deprecated_string()}),
        'proxy_legacy_analytics_url': reverse('proxy_legacy_analytics', kwargs={'course_id': course_key.to_deprecated_string()}),
    }
    return section_data


def _section_metrics(course_key, access):
    """Provide data for the corresponding dashboard section """
    section_data = {
        'section_key': 'metrics',
        'section_display_name': ('Metrics'),
        'access': access,
<<<<<<< HEAD
        'course_id': course_id,
        'sub_section_display_name': get_section_display_name(course_id),
        'section_has_problem': get_array_section_has_problem(course_id),
=======
        'course_id': course_key.to_deprecated_string(),
        'sub_section_display_name': get_section_display_name(course_key),
        'section_has_problem': get_array_section_has_problem(course_key),
>>>>>>> 2e36fb29
        'get_students_opened_subsection_url': reverse('get_students_opened_subsection'),
        'get_students_problem_grades_url': reverse('get_students_problem_grades'),
        'post_metrics_data_csv_url': reverse('post_metrics_data_csv'),
    }
    return section_data


#---- Gradebook (shown to small courses only) ----
@cache_control(no_cache=True, no_store=True, must_revalidate=True)
def spoc_gradebook(request, course_id):
    """
    Show the gradebook for this course:
    - Only shown for courses with enrollment < settings.FEATURES.get("MAX_ENROLLMENT_INSTR_BUTTONS")
    - Only displayed to course staff
    """
    course_key = SlashSeparatedCourseKey.from_deprecated_string(course_id)
    course = get_course_with_access(request.user, 'staff', course_key, depth=None)

    enrolled_students = User.objects.filter(
        courseenrollment__course_id=course_key,
        courseenrollment__is_active=1
    ).order_by('username').select_related("profile")

    # TODO (vshnayder): implement pagination to show to large courses
    max_num_students = settings.FEATURES.get("MAX_ENROLLMENT_INSTR_BUTTONS")
    enrolled_students = enrolled_students[:max_num_students]   # HACK!

    student_info = [
        {
            'username': student.username,
            'id': student.id,
            'email': student.email,
            'grade_summary': student_grades(student, request, course),
            'realname': student.profile.name,
        }
        for student in enrolled_students
    ]

    return render_to_response('courseware/gradebook.html', {
        'students': student_info,
        'course': course,
        'course_id': course_key,
        # Checked above
        'staff_access': True,
        'ordered_grades': sorted(course.grade_cutoffs.items(), key=lambda i: i[1], reverse=True),
    })<|MERGE_RESOLUTION|>--- conflicted
+++ resolved
@@ -255,15 +255,9 @@
         'section_key': 'metrics',
         'section_display_name': ('Metrics'),
         'access': access,
-<<<<<<< HEAD
-        'course_id': course_id,
-        'sub_section_display_name': get_section_display_name(course_id),
-        'section_has_problem': get_array_section_has_problem(course_id),
-=======
         'course_id': course_key.to_deprecated_string(),
         'sub_section_display_name': get_section_display_name(course_key),
         'section_has_problem': get_array_section_has_problem(course_key),
->>>>>>> 2e36fb29
         'get_students_opened_subsection_url': reverse('get_students_opened_subsection'),
         'get_students_problem_grades_url': reverse('get_students_problem_grades'),
         'post_metrics_data_csv_url': reverse('post_metrics_data_csv'),
